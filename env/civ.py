import numpy as np
import pettingzoo as pz
import gymnasium as gym
from gymnasium import spaces
from pettingzoo.utils import agent_selector
from pettingzoo.utils.env import AECEnv
import pygame
from pygame.locals import QUIT
import math
from noise import pnoise2
import time

# TODO: Make sure invalid actions are handled gracefully
# Example action: 
# action = {
#    "action_type": self.MOVE_UNIT,
#    "unit_id": 0,
#    "direction": 1,  # 0: up, 1: right, 2: down, 3: left
#    "city_id": 0,    # Ignored for MOVE_UNIT
#    "project_id": 0  # Ignored for MOVE_UNIT
#}
# Might change!

class Civilization(AECEnv): 
    metadata = {'render_modes': ['human'], 'name': 'Civilization_v0'}
    def __init__(self, map_size, num_agents, max_cities=10, max_projects = 5, max_units_per_agent = 50, visibility_range=1, render_mode='human', disaster_frequency=0.01, disaster_radius=2, *args, **kwargs):
        """
        Initialize the Civilization game.
        Args:
            map_size (tuple): The size of the map (width, height).
            num_agents (int): The number of players in the game.
            max_cities (int): Maximum number of cities per agent.
            visibility_range (int): The range of visibility for each unit (the tiles the units are on, and tiles within borders are already included).
            *args: Additional positional arguments for the parent class.
            **kwargs: Additional keyword arguments for the parent class.
        """
        """
        Each agent can have cities, warrios and settlers. For a maximum of 6 agents, that's 18 slots occupied. 
        Each agent can also see resources, materials, and water. That's 3 more. 
        """

        super().__init__()
        self.agents = [i for i in range(num_agents)]
        self.possible_agents = self.agents[:]
        if num_agents > 6:
            raise ValueError(
                f"Number of players ({num_agents}) exceeds the maximum allowed (6)."
            )
        self._cumulative_rewards = {agent: 0.0 for agent in self.agents}
        self._agent_selector = agent_selector(self.agents)
        self.agent_selection = self._agent_selector.reset()
        self.num_of_agents = num_agents
        self.max_units_per_agent = max_units_per_agent
        self.max_projects = max_projects
        self.render_mode = render_mode


        self.map_size = map_size
        self.map_height, self.map_width = map_size

        self.max_cities = max_cities
        # Initialize the observation spaces for each player
        self.visibility_maps = {agent: np.zeros((self.map_height, self.map_width), dtype=bool) for agent in self.agents}
        # Hold the units for each player
        self.units = {agent: [] for agent in self.agents}
        # Hold the cities for each player
        self.cities = {agent: [] for agent in self.agents}

        self.last_attacker = None
        self.last_target_destroyed = False

        # Action constants: 
        self.MOVE_UNIT = 0
        self.ATTACK_UNIT = 1
        self.FOUND_CITY = 2
        self.ASSIGN_PROJECT = 3
        self.NO_OP = 4
        self.BUY_WARRIOR = 5
        self.BUY_SETTLER = 6
<<<<<<< HEAD
        self.CHANGE_GOVERNMENT = 7  # New action type for changing government
        
        # Government types
        self.DEMOCRACY = 0
        self.AUTOCRACY = 1
        self.THEOCRACY = 2
        self.COMMUNISM = 3
        
        # Government effects (all values are tunable)
        self.government_effects = {
            self.DEMOCRACY: {
                'project_duration_modifier': 1.25,  # Projects take 25% longer
                'gdp_modifier': 1.25,  # 25% increase in GDP
                'unit_health_modifier': 1.0,  # No change to unit health
                'attack_power_modifier': 1.0,  # No change to attack power
                'dissent_modifier': 0.8,  # 20% less dissent
                'revolt_chance_modifier': 0.7,  # 30% less revolt chance
                'unit_multiplication': 1,  # Normal unit production
            },
            self.AUTOCRACY: {
                'project_duration_modifier': 1.0,  # No change to project duration
                'gdp_modifier': 1.0,  # No change to GDP
                'unit_health_modifier': 1.25,  # 25% increase in unit health
                'attack_power_modifier': 1.1,  # 10% increase in attack power
                'dissent_modifier': 1.3,  # 30% more dissent
                'revolt_chance_modifier': 1.5,  # 50% more revolt chance
                'unit_multiplication': 1,  # Normal unit production
            },
            self.THEOCRACY: {
                'project_duration_modifier': 1.0,  # No change to project duration
                'gdp_modifier': 0.75,  # 25% decrease in GDP
                'unit_health_modifier': 1.0,  # No change to unit health
                'attack_power_modifier': 1.0,  # No change to attack power
                'dissent_modifier': 1.0,  # No change to dissent
                'revolt_chance_modifier': 1.0,  # No change to revolt chance
                'unit_multiplication': 2,  # Double unit production for warriors and settlers
            },
            self.COMMUNISM: {
                'project_duration_modifier': 0.75,  # Projects take 25% less time
                'gdp_modifier': 0.8,  # 25% decrease in GDP
                'unit_health_modifier': 1.0,  # No change to unit health
                'attack_power_modifier': 1.0,  # No change to attack power
                'dissent_modifier': 1,  # No change to dissent
                'revolt_chance_modifier': 1,  # No change to revolt chance
                'unit_multiplication': 1,  # Normal unit production
            }
        }
        
        # Initialize agent governments and cooldown
        self.agent_governments = {agent: self.AUTOCRACY for agent in self.agents}  # Default to Autocracy
        self.gov_change_cooldown = {agent: 0 for agent in self.agents}  # Tracks turns since last change
        self.gov_change_frequency = 10  # Can change government every 10 turns
=======
        self.HARVEST_RESOURCES = 7
        self.PROPOSE_TRADE = 8
        self.ACCEPT_TRADE = 9
        self.REJECT_TRADE = 10
        self.INVADE_TERRITORY = 11
>>>>>>> 88065169
        
        # Noise parameters
        self.scale = 50.0   # scaling factor: higher values mean lower frequency (larger features)
        self.octaves = 4     # number of noise layers for fBm
        self.persistence = 0.5
        self.lacunarity = 2.0
        self.water_level = 0.00
        self.land_fraction = 0.48
        self.random_offset_x = np.random.randint(0, 100000)
        self.random_offset_y = np.random.randint(0, 100000) 

        # unit types

        self.UNIT_TYPE_MAPPING = { 'warrior': 0, 'settler' : 1 }
       
        self.visibility_range = visibility_range
        self._initialize_map()

        # Initialize Pygame:
        pygame.init()

        info = pygame.display.Info()
        max_width, max_height = info.current_w, info.current_h

        cell_width = max_width // self.map_width
        cell_height = max_height // self.map_height
        self.cell_size = min(cell_width, cell_height)

        self.window_width = self.map_width * self.cell_size
        self.window_height = self.map_height * self.cell_size

        self.screen = pygame.display.set_mode((self.window_width, self.window_height))
        pygame.display.set_caption('Civilization Environment')
        self.clock = pygame.time.Clock()
        
        #This can definitebly be improved, but for now it's just a placeholder.
        # Initialize money tracker
        self.money = {agent: 0 for agent in self.agents}
        self.gdp_bonus = {agent: 0 for agent in self.agents}
        self.environmental_impact = {agent: 0 for agent in self.agents}
        self.gdp_weight = 1.0
        self.env_penalty_weight = 1.0
        # Initialize projects
        self.projects = {}
        self._initialize_projects()
        # Costs for buying units
        self.WARRIOR_COST = 40
        self.SETTLER_COST = 60
        # Initialize constants for the reward function
        self.k1 = 100.0  # Progress of projects
        self.k2 = 200.0  # Completion of projects
        self.k3 = 10.0 # Tiles explored
        self.k4 = 500.0  # Cities captured
        self.k5 = 0.0  # Cities lost
        self.k6 = 100.0  # Units eliminated
        self.k7 = 0.0  # Units lost
        self.k8 = 50.0 # Change in GDP
        self.k9 = 50.0  # Change in Energy output
        self.k10 = 35.0 # Resources gained
        self.k11 = 75.0  # Reward for successful territory invasion
        self.gamma = 0.00001  # Environmental impact penalty
        self.beta = 0.5

        # New parameter for entropy scaling
        self.k_entropy = 0.4  # Adjust this hyperparameter as needed
        
        # Keep track of how many times each agent visited each tile
        self.state_visit_count = {agent: {} for agent in self.agents}

        # Population growth factor based on money
        self.population_growth_factor = 0.001 # Example value, tune as needed
        # Project progress factor based on population
        self.population_based_progress_factor = 1 # Example value, tune as needed

        # GDP history tracking for dissent calculation
        self.gdp_history = {agent: [] for agent in self.agents}
        self.gdp_history_max_length = 5  # Track last 5 turns
        self.dissent_base_rate = 0.05    # Base dissent rate
        self.dissent_gdp_sensitivity = 2.0  # How sensitive dissent is to GDP changes

        # Dissent thresholds for negative effects
        self.DISSENT_PRODUCTIVITY_THRESHOLD = 0.45  # Dissent level where productivity starts to decline
        self.DISSENT_POPULATION_DECLINE_THRESHOLD = 0.75  # Dissent level where population starts to decline
        self.DISSENT_REVOLT_THRESHOLD = 0.85  # Dissent level where revolts may occur
        self.REVOLT_CHANCE = 0.2  # Probability of revolt when above threshold
        self.POPULATION_DECLINE_RATE = 0.2  # Rate at which population declines when dissent is high

        # Tracking variables
        self.previous_states = {agent: None for agent in self.agents}
        self.units_lost = {agent: 0 for agent in self.agents}
        self.units_eliminated = {agent: 0 for agent in self.agents}
        self.cities_lost = {agent: 0 for agent in self.agents}
        self.cities_captured = {agent: 0 for agent in self.agents}
        self.resources_gained = {agent: 0 for agent in self.agents}
        self.pending_trades = {}
        self.territory_control = {agent: set() for agent in self.agents}
        self.observation_spaces = {agent : spaces.Dict({
            "map": spaces.Box(
                low=0, 
                high=1, 
                shape=(
                    self.map_height, 
                    self.map_width, 
                    self._calculate_num_channels()
                ), 
                dtype=np.float32
            ),
            "units": spaces.Box(
                low=0,
                high=np.inf,
                shape=(self.max_units_per_agent, self._calculate_unit_attributes()),
                dtype=np.float32
            ),
            "cities": spaces.Box(
                low=0,
                high=np.inf,
                shape=(
                    self.max_cities,
                    self._calculate_city_attributes()
                ),
                dtype=np.float32
            ),
            "money": spaces.Box(
                low=0,
                high=np.inf,
                shape=(1,),
                dtype=np.float32
            ),
            "government": spaces.Discrete(4),  # Four government types
            "can_change_government": spaces.Discrete(2)  # 0: cannot change, 1: can change
        }) for agent in self.agents}
        self.action_spaces = {agent : spaces.Dict({
<<<<<<< HEAD
            "action_type": spaces.Discrete(8),  # 0: MOVE_UNIT, 1: ATTACK_UNIT, 2: FOUND_CITY, 3: ASSIGN_PROJECT, 4: NO_OP, 5: BUY_WARRIOR, 6: BUY_SETTLER, 7: CHANGE_GOVERNMENT    
            "unit_id": spaces.Discrete(self.max_units_per_agent),  # Only if moving a unit
            "direction": spaces.Discrete(4),  # Direction to move
            "city_id": spaces.Discrete(self.max_cities),  # Only if founding a city
            "project_id": spaces.Discrete(self.max_projects),  # Only if assigning a project
            "target_government": spaces.Discrete(4)  # Only if changing government
=======
            "action_type": spaces.Discrete(12),  # Added INVADE_TERRITORY
            "unit_id": spaces.Discrete(self.max_units_per_agent),  # For MOVE_UNIT, ATTACK_UNIT, FOUND_CITY
            "direction": spaces.Discrete(4),    # For MOVE_UNIT, ATTACK_UNIT
            "city_id": spaces.Discrete(self.max_cities),           # For ASSIGN_PROJECT
            "project_id": spaces.Discrete(self.max_projects),       # For ASSIGN_PROJECT
            "harvest_amount": spaces.Box(low=0, high=1, shape=(1,), dtype=np.float32),  # New parameter for harvest percentage
            "trade_target": spaces.Discrete(num_agents),  # Which agent to trade with
            "offer_money": spaces.Box(low=0, high=np.inf, shape=(1,), dtype=np.float32),
            "request_money": spaces.Box(low=0, high=np.inf, shape=(1,), dtype=np.float32),
            "offer_unit_id": spaces.Discrete(max_units_per_agent + 1),  # +1 for "no unit"
            "request_unit_id": spaces.Discrete(max_units_per_agent + 1),  # +1 for "no unit"
            "invade_x": spaces.Discrete(map_size[1]),  # X coordinate to invade
            "invade_y": spaces.Discrete(map_size[0])   # Y coordinate to invade
>>>>>>> 88065169
        }) for agent in self.agents}
        
        self.disaster_frequency = disaster_frequency  # Probability of disaster per step
        self.disaster_radius = disaster_radius  # Radius of effect for disasters
        self.disaster_locations = []  # Track recent disaster locations for rendering
        self.disaster_fade_time = 10  # How many steps disaster effects remain visible


        self.aggression_factor = 1.0
        self.replenish_rate = 0.25
        self.disaster_frequency = 0.1   
    
    def observation_space(self, agent):
        return self.observation_spaces[agent]

    # Implement action_space(agent) method
    def action_space(self, agent):
        return self.action_spaces[agent]

        
    def reward(self, agent, previous_state, current_state): 

        # Calculate differences between current and previous states
        P_progress = current_state['projects_in_progress'] - previous_state['projects_in_progress']
        P_completion = current_state['completed_projects'] - previous_state['completed_projects']
        C_tiles = current_state['explored_tiles'] - previous_state['explored_tiles']
        C_cities = self.cities_captured[agent]
        L_cities = self.cities_lost[agent]
        C_units = self.units_eliminated[agent]
        L_units = self.units_lost[agent]
        delta_GDP = current_state['gdp'] - previous_state['gdp']
        delta_Energy = current_state['energy_output'] - previous_state['energy_output']
        C_resources = self.resources_gained[agent]
        E_impact = current_state['environmental_impact'] # TODO: Evaluate making this change in env impact? 
        # Reset temporary tracking variables
        Stalling =0.0
        if self._states_are_equal(previous_state, current_state): #Make stalling part of reward function
            Stalling = 1.0

        Entropy = self._compute_entropy_of_visited_states(agent)

        self.units_eliminated[agent] = 0
        self.units_lost[agent] = 0
        self.cities_captured[agent] = 0
        self.cities_lost[agent] = 0
        self.resources_gained[agent] = 0


        components = {
            "P_progress": self.k1 * P_progress,
            "P_completion": self.k2* P_completion,
            "C_tiles": self.k3* C_tiles,
            "C_cities": self.k4* C_cities,
            "L_cities": self.k5* L_cities,
            "C_units": self.k6* C_units,
            "L_units": self.k7*L_units,
            "delta_GDP": self.k8* delta_GDP,
            "delta_Energy": self.k9* delta_Energy,
            "C_resources": self.k10*C_resources,
            "E_impact": self.gamma*E_impact,
            "Stalling": self.beta*Stalling,
            "Entropy": self.k_entropy * Entropy
        }
        # Compute the reward
        reward = (self.k1 * P_progress + self.k2 * P_completion +
                  self.k3 * C_tiles +
                  self.k4 * C_cities - self.k5 * L_cities +
                  self.k6 * C_units - self.k7 * L_units +
                  self.k8 * delta_GDP +
                  self.k9 * delta_Energy +
                  self.k10 * C_resources -
                  self.gamma * E_impact - 
                  self.beta * Stalling +
                  self.k_entropy * Entropy)


        return reward, components

    def _compute_entropy_of_visited_states(self, agent):
        """
        Compute the Shannon entropy of the distribution of visited tiles for the given agent.
        
        H = -sum(p(x)*log(p(x))) over visited states x
        """
        visit_counts = self.state_visit_count[agent].values()
        if not visit_counts:
            return 0.0
        total_visits = sum(visit_counts)
        # Compute probabilities
        probabilities = [count / total_visits for count in visit_counts]
        # Compute entropy
        # Using a small offset to avoid log(0)
        entropy = -sum(p * np.log(p + 1e-12) for p in probabilities)
        return entropy
    
    def _states_are_equal(self, state1, state2):
        """
        Compare two states to determine if they are exactly the same.

        Args:
            state1 (dict): The first state dictionary.
            state2 (dict): The second state dictionary.

        Returns:
            bool: True if states are identical, False otherwise.
        """
        if state1.keys() != state2.keys():
            return False

        for key in state1:
            val1 = state1[key]
            val2 = state2[key]
            
            if isinstance(val1, np.ndarray) and isinstance(val2, np.ndarray):
                if not np.array_equal(val1, val2):
                    return False
            else:
                if val1 != val2:
                    return False
        return True
        
    def get_full_masked_map(self): 
        map_to_return = self.map.copy()
        for map in self.visibility_maps.values():
            map_to_return = np.where(map[:, :, np.newaxis], map_to_return, np.zeros_like(map_to_return))
            #check
        #print(map_to_return)
        return map_to_return

    def observe(self, agent):
        full_map = self.map.copy()
        visibility_map = self.visibility_maps[agent]
        
        # Mask unexplored areas
        masked_map = np.where(
            visibility_map[:, :, np.newaxis],
            full_map,
            np.zeros_like(full_map)
        )
        
        units_obs = np.zeros((self.max_units_per_agent, self._calculate_unit_attributes()), dtype=np.float32)
        for idx, unit in enumerate(self.units[agent]):
            if idx < self.max_units_per_agent:
                units_obs[idx] = [unit.x, unit.y, unit.health, self.UNIT_TYPE_MAPPING[unit.type]]
        
        cities_obs = self._get_agent_cities(agent)

        # Include money in the observation
        money_obs = np.array([self.money[agent]], dtype=np.float32)

        # Get government information
        government = self.agent_governments[agent]
        can_change_government = 1 if self.gov_change_cooldown[agent] >= self.gov_change_frequency else 0

        # Return the observation dictionary
        observation = {
            "map": masked_map,
            "units": units_obs,
            "cities": cities_obs,
            "money": money_obs,
            "government": government,
            "can_change_government": can_change_government
        }
        return observation

    def step(self, action):
        agent = self.agent_selection
        prev_state = self._get_state_snapshot(agent)
        # Update city populations first (before processing actions/projects that might depend on it)
        self._update_city_population(agent)
        # Process ongoing city projects
        self._process_city_projects(agent)
        action_type = action['action_type']
        
        print(f"Agent {agent} taking action: {action_type}")  # Debug print
        
        if action_type == self.FOUND_CITY:
            print(f"Attempting to found city with action: {action}")  # Debug print
        
        if action_type == self.MOVE_UNIT:
            self._handle_move_unit(agent, action)
        
        elif action_type == self.ATTACK_UNIT:
            self._handle_attack_unit(agent, action)
        
        elif action_type == self.FOUND_CITY:
            self._handle_found_city(agent, action)
        
        elif action_type == self.ASSIGN_PROJECT:
            self._handle_assign_project(agent, action)
        
        elif action_type == self.NO_OP:
            pass
        
        elif action_type == self.BUY_WARRIOR:
            city_id = action['city_id']
            self._handle_buy_warrior(agent, city_id)
        
        elif action_type == self.BUY_SETTLER:
            city_id = action['city_id']
            self._handle_buy_settler(agent, city_id)
            
        elif action_type == self.CHANGE_GOVERNMENT:
            target_government = action['target_government']
            self._handle_change_government(agent, target_government)
        
<<<<<<< HEAD
        else:
            pass
        
        # Calculate current GDP
        current_gdp = self._calculate_gdp(agent)
       
        # Update GDP history
        self.gdp_history[agent].append(current_gdp)
        # Keep only the last N turns in history
        if len(self.gdp_history[agent]) > self.gdp_history_max_length:
            self.gdp_history[agent] = self.gdp_history[agent][-self.gdp_history_max_length:]
=======
        elif action_type == self.HARVEST_RESOURCES:
            self._handle_harvest_resources(agent, action)

        elif action_type == self.PROPOSE_TRADE:
            self._handle_propose_trade(agent, action)
        
        elif action_type == self.ACCEPT_TRADE:
            self._handle_accept_trade(agent)
        
        elif action_type == self.REJECT_TRADE:
            self._handle_reject_trade(agent)

        elif action_type == self.INVADE_TERRITORY:
            self._handle_invade_territory(agent, action)

        elif action_type == self.NO_OP:
            pass  # Do nothing
>>>>>>> 88065169

        # Update money (GDP is money per turn)
        self.money[agent] += current_gdp
        
        # Update dissent for all cities
        self._update_city_dissent(agent)

        # Handle city revolts
        self._handle_city_revolts(agent)

        current_state = self._get_state_snapshot(agent)
        self.previous_states[agent] = current_state  # Update previous state

        # Update rewards, dones, infos
        current_state = self._get_state_snapshot(agent)
        reward = self.reward(agent, prev_state, current_state)
        self.rewards[agent] = reward

        # Check for termination
        active_agents = [agent for agent in self.agents if self.units[agent] or self.cities[agent]]
        done = len(active_agents) <= 1
        self.dones[agent] = done

        # Remove agent if done
        if self.dones[agent]:
            self.agents.remove(agent)
        
        self.update_state_visit_count(agent, self.visibility_maps[agent])

        # Advance to the next agent
        if self.agents:
            self.agent_selection = self._agent_selector.next()
            
            # If we've gone through all agents, update government cooldowns
            if self.agent_selection == self.agents[0]:
                self._update_government_cooldowns()
        else:
            self.agent_selection = None
            print("Game done!")
        #TODO: DO INFO? 

        # Check for random disaster
        if np.random.random() < self.disaster_frequency:
            disaster_x = np.random.randint(0, self.map_width)
            disaster_y = np.random.randint(0, self.map_height)
            self._process_disaster(disaster_x, disaster_y)
        
        # Update disaster fade times
        self.disaster_locations = [loc for loc in self.disaster_locations if loc['time'] > 0]
        for loc in self.disaster_locations:
            loc['time'] -= 1

    def _handle_invade_territory(self, agent, action):
        """Handle territory invasion attempt"""
        invade_x = action['invade_x']
        invade_y = action['invade_y']
        
        # Check if coordinates are valid
        if not (0 <= invade_x < self.map_width and 0 <= invade_y < self.map_height):
            return
            
        # Find units near the invasion point
        invasion_radius = 2
        invading_units = []
        
        for unit in self.units[agent]:
            if unit.type == 'warrior':  # Only warriors can invade
                dist = abs(unit.x - invade_x) + abs(unit.y - invade_y)
                if dist <= invasion_radius:
                    invading_units.append(unit)
        
        # Need at least one warrior nearby to invade
        if not invading_units:
            return
            
        # Check current territory owner
        current_owner = None
        for potential_owner in self.agents:
            if self.map[invade_y, invade_x, self.agents.index(potential_owner)] > 0:
                current_owner = potential_owner
                break
                
        if (current_owner is None or current_owner == agent):
            return  # Can't invade unclaimed territory or own territory
            
        # Calculate invasion success probability based on military strength
        defender_strength = self._calculate_defense_strength(current_owner, invade_x, invade_y)
        attacker_strength = len(invading_units) * 100  # Base strength per warrior
        
        success_prob = attacker_strength / (attacker_strength + defender_strength)
        
        if np.random.random() < success_prob:
            # Successful invasion
            self._transfer_territory(invade_x, invade_y, current_owner, agent)
            self.territory_control[agent].add((invade_x, invade_y))
            self.territory_control[current_owner].remove((invade_x, invade_y))
            
            # Apply damage to defending units
            self._damage_defending_units(current_owner, invade_x, invade_y)
            
            # Update rewards
            self.rewards[agent] += self.k11  # Reward for successful invasion
        else:
            # Failed invasion - damage to attacking units
            for unit in invading_units:
                unit.health -= 20
                if unit.health <= 0:
                    self.units[agent].remove(unit)
                    self.units_lost[agent] += 1

    def _calculate_defense_strength(self, defender, x, y):
        """Calculate defensive strength at a location"""
        strength = 0
        defense_radius = 2
        
        # Add strength from nearby units
        for unit in self.units[defender]:
            if unit.type == 'warrior':
                dist = abs(unit.x - x) + abs(unit.y - y)
                if dist <= defense_radius:
                    strength += 100  # Base strength per warrior
                    
        # Add strength from nearby cities
        for city in self.cities[defender]:
            dist = abs(city.x - x) + abs(city.y - y)
            if dist <= defense_radius:
                strength += 200  # Base strength per city
                
        return strength

    def _transfer_territory(self, x, y, old_owner, new_owner):
        """Transfer territory ownership between agents"""
        # Update the map ownership channels
        self.map[y, x, self.agents.index(old_owner)] = 0
        self.map[y, x, self.agents.index(new_owner)] = 1
        
        # Check for isolated territories and update visibility
        self._update_visibility(new_owner, x, y)
        self._check_isolated_territories(old_owner)

    def _check_isolated_territories(self, agent):
        """Check for and handle isolated territories after invasion"""
        visited = set()
        connected = set()
        
        # Find a starting point (any owned city or unit)
        start = None
        for city in self.cities[agent]:
            start = (city.x, city.y)
            break
        if start is None and self.units[agent]:
            unit = self.units[agent][0]
            start = (unit.x, unit.y)
            
        if start is None:
            return  # No cities or units left
            
        # DFS to find all connected territories
        def dfs(pos):
            visited.add(pos)
            x, y = pos
            if self.map[y, x, self.agents.index(agent)] > 0:
                connected.add(pos)
                for dx, dy in [(0,1), (1,0), (0,-1), (-1,0)]:
                    new_x, new_y = x + dx, y + dy
                    if (0 <= new_x < self.map_width and 
                        0 <= new_y < self.map_height and 
                        (new_x, new_y) not in visited):
                        dfs((new_x, new_y))
        
        dfs(start)
        
        # Remove ownership of isolated territories
        for x in range(self.map_width):
            for y in range(self.map_height):
                if (self.map[y, x, self.agents.index(agent)] > 0 and 
                    (x, y) not in connected):
                    self.map[y, x, self.agents.index(agent)] = 0
                    if (x, y) in self.territory_control[agent]:
                        self.territory_control[agent].remove((x, y))

    def _damage_defending_units(self, defender, x, y):
        """Apply damage to defending units in invaded territory"""
        damage_radius = 1
        for unit in self.units[defender]:
            dist = abs(unit.x - x) + abs(unit.y - y)
            if dist <= damage_radius:
                unit.health -= 35
                if unit.health <= 0:
                    self.units[defender].remove(unit)
                    self.units_lost[defender] += 1

    def update_state_visit_count(self, agent, current_visibility_map):
        """
        Update the state visit count for the given agent based on their current visibility map.

        Args:
            agent (str): The agent ID.
            current_visibility_map (np.ndarray): A 2D boolean map of the agent's visibility.
        """
        # Find all visible tiles for the agent
        visible_tiles = np.argwhere(current_visibility_map)

        for tile in visible_tiles:
            tile_tuple = tuple(tile)  # Convert to a hashable format
            if tile_tuple not in self.state_visit_count[agent]:
                self.state_visit_count[agent][tile_tuple] = 0
            self.state_visit_count[agent][tile_tuple] += 1


    def _get_state_snapshot(self, agent):
        state = {
            'projects_in_progress': len([city for city in self.cities[agent] if city.current_project is not None]),
            'completed_projects': sum(sum( project for project in city.completed_projects) for city in self.cities[agent]), 
            'explored_tiles': np.sum(self.visibility_maps[agent]), 
            'cities_owned': len(self.cities[agent]),
            'units_owned': len(self.units[agent]),
            'gdp': self._calculate_gdp(agent),
            'energy_output': self._calculate_energy_output(agent),
            'resources_controlled': self._calculate_resources_controlled(agent),
            'environmental_impact': self._calculate_environmental_impact(agent),
        }
        return state
    
    def _calculate_gdp(self, agent):
        """Calculate the GDP for the agent based on total resources, population, etc."""
        total_resources = sum(
            city.resources.get('resource', 0) + city.resources.get('material', 0) + city.resources.get('water', 0)
            for city in self.cities[agent]
        )
        total_population = sum(city.population for city in self.cities[agent])
        
        # Apply government GDP modifier
        gov_type = self.agent_governments[agent]
        gdp_modifier = self.government_effects[gov_type]['gdp_modifier']
        
        # Base GDP is population * resources, but we add a small base value (1) to avoid zero GDP
        base_gdp = max(1, total_population * total_resources)
        
        return (base_gdp + self.gdp_bonus[agent]) * gdp_modifier

    def _calculate_energy_output(self, agent):
        # Sum up the resource values for each city
        energy_output = sum(city.resources['resource'] for city in self.cities[agent])
        return energy_output
    
    def _calculate_resources_controlled(self, agent):
        # because i'm a dumbass with naming, use materials and water for this
        resources_controlled = sum(city.resources['material'] for city in self.cities[agent]) + sum(city.resources['water'] for city in self.cities[agent])
        return resources_controlled
    
    def _calculate_environmental_impact(self, agent):
        # calculate this somehow idk 
        return self.environmental_impact[agent]
    
    def _handle_move_unit(self, agent, action):
        unit_id = action['unit_id']
        direction = action['direction']
        if unit_id < 0 or unit_id >= len(self.units[agent]):
            pass
        else: 
            unit = self.units[agent][unit_id]
            unit.move(direction)
            self._update_visibility(agent, unit.x, unit.y)
            # Clear previous motion markers
            self.map[:, :, self.MOTION_CHANNEL] *= 0.9

            unit = self.units[agent][unit_id]
            unit.move(direction)
            self._update_visibility(agent, unit.x, unit.y)

            # Mark motion at the new tile
            self.map[unit.y, unit.x, self.MOTION_CHANNEL] = 1.0

        
    def _handle_attack_unit(self, agent, action):
        unit_id = action['unit_id']
        direction = action['direction']
        if unit_id < 0 or unit_id >= len(self.units[agent]):
            pass
        else: 
            unit = self.units[agent][unit_id]
            unit.attack(direction)
    

    def _handle_found_city(self, agent, action):
        """Handle founding a new city"""
        unit_id = action['unit_id']
        if unit_id < 0 or unit_id >= len(self.units[agent]):
            return

        unit = self.units[agent][unit_id]
        if unit.type == 'settler':
            if unit.found_city():
                new_city = self.City(unit.x, unit.y, agent, env=self)
                self.cities[agent].append(new_city)
                self.units[agent].remove(unit)
                self._update_map_with_new_city(agent, new_city)
                print(f"City founded at ({unit.x}, {unit.y}) by agent {agent}")  # Debug print

    def _handle_assign_project(self, agent, action):
        city_id = action['city_id']
        project_id = action['project_id']
        if city_id>=0 and city_id < len(self.cities[agent]):
            city = self.cities[agent][city_id]
            if city.current_project is None:
                project = self.projects.get(project_id, None)
                if project is not None:
                    city.current_project = project_id
                    city.project_duration = project['duration']
                else:
                    pass
            else:
                pass
        else: 
            # Handle invalid city ID
            pass
    
    def _handle_buy_warrior(self, agent, city_id):
        if city_id < 0 or city_id >= len(self.cities[agent]):
            # Handle invalid city ID
            pass
        else: 
            city = self.cities[agent][city_id]
            cost = self.WARRIOR_COST
            if self.money[agent] >= cost:
                self.money[agent] -= cost
                x, y = city.x, city.y
                placed = self._place_unit_near_city(agent, 'warrior', x, y)
                if not placed:
                    # Handle case where no adjacent empty tile is found
                    pass
            else:
                # Handle insufficient funds
                pass
    
    def _handle_buy_settler(self, agent, city_id):
        if city_id < 0 or city_id >= len(self.cities[agent]):
            # Handle invalid city ID
            pass
        else:
            city = self.cities[agent][city_id]
            cost = self.SETTLER_COST
            if self.money[agent] >= cost:
                self.money[agent] -= cost
                x, y = city.x, city.y
                placed = self._place_unit_near_city(agent, 'settler', x, y)
                if not placed:
                    # Handle case where no adjacent empty tile is found
                    pass
            else:
                # Handle insufficient funds
                pass

    def _handle_harvest_resources(self, agent, action):
        """Handle resource harvesting action"""
        unit_id = action['unit_id']
        harvest_percent = float(action['harvest_amount'])
        
        if unit_id < 0 or unit_id >= len(self.units[agent]):
            return
            
        unit = self.units[agent][unit_id]
        x, y = unit.x, unit.y
        
        # Get harvestable resources in 1-block radius [will probably increase radius later]
        resources_gained = 0
        for dx in [-1, 0, 1]:
            for dy in [-1, 0, 1]:
                new_x, new_y = x + dx, y + dy
                if 0 <= new_x < self.map_width and 0 <= new_y < self.map_height:
                    resource_channel = self._calculate_num_channels() - 4  # Resources
                    material_channel = self._calculate_num_channels() - 3  # Materials
                    water_channel = self._calculate_num_channels() - 2     # Water
                    
                    # Calculate harvestable amount
                    for channel in [resource_channel, material_channel, water_channel]:
                        current_amount = self.map[new_y, new_x, channel]
                        harvest_amount = current_amount * harvest_percent
                        self.map[new_y, new_x, channel] -= harvest_amount
                        resources_gained += harvest_amount
        
        # Update resources and environmental impact
        self.resources_gained[agent] += resources_gained
        self.environmental_impact[agent] += resources_gained * 0.5
        self.money[agent] += resources_gained * 10 # curretly we convert harvest resources to money but can change this to resources being used in themselves for projects, ect.

    def _handle_propose_trade(self, agent, action):
        """Handle a trade proposal from an agent"""
        target_agent = action['trade_target']
        if target_agent == agent or target_agent not in self.agents:
            return
            
        offer = {
            'offer_money': float(action['offer_money']),
            'request_money': float(action['request_money']),
            'offer_unit_id': action['offer_unit_id'],
            'request_unit_id': action['request_unit_id']
        }
        
        # Validate the offer
        if offer['offer_money'] > self.money[agent]:
            return
        if offer['offer_unit_id'] < self.max_units_per_agent and offer['offer_unit_id'] >= len(self.units[agent]):
            return
            
        # Store the pending trade
        self.pending_trades[agent] = (target_agent, offer)

    def _handle_accept_trade(self, agent):
        """Handle acceptance of a pending trade"""
        # Find trades where this agent is the target
        for offering_agent, (target_agent, offer) in self.pending_trades.items():
            if target_agent == agent:
                # Validate the acceptance
                if offer['request_money'] > self.money[agent]:
                    continue
                if offer['request_unit_id'] < self.max_units_per_agent and offer['request_unit_id'] >= len(self.units[agent]):
                    continue
                    
                # Execute the trade
                self._execute_trade(offering_agent, agent, offer)
                # Remove the pending trade
                del self.pending_trades[offering_agent]
                break

    def _handle_reject_trade(self, agent):
        """Handle rejection of a pending trade"""
        # Remove any trades where this agent is the target
        self.pending_trades = {k: v for k, v in self.pending_trades.items() 
                             if v[0] != agent}

    def _execute_trade(self, agent1, agent2, offer):
        """Execute a trade between two agents"""
        # Exchange money
        self.money[agent1] -= offer['offer_money']
        self.money[agent2] += offer['offer_money']
        self.money[agent2] -= offer['request_money']
        self.money[agent1] += offer['request_money']
        
        # Exchange units if specified
        if offer['offer_unit_id'] < self.max_units_per_agent:
            unit = self.units[agent1][offer['offer_unit_id']]
            self.units[agent1].remove(unit)
            unit.owner = agent2
            self.units[agent2].append(unit)
            
        if offer['request_unit_id'] < self.max_units_per_agent:
            unit = self.units[agent2][offer['request_unit_id']]
            self.units[agent2].remove(unit)
            unit.owner = agent1
            self.units[agent1].append(unit)

    class Unit:
        def __init__(self, x, y, unit_type, owner, env):
            self.x = x
            self.y = y
            self.type = unit_type
            self.health = 100
            self.owner = owner
            self.env = env

        def move(self, direction):
            '''
            Move in the specified directino. 

            Args: 
                direction (int): Direction to move (0: up, 1: right, 2: down, 3: left).
            '''
            new_pos = self._calculate_new_position(self.x, self.y, direction)
            if new_pos is not None:
                new_x, new_y = new_pos
                self.env._update_unit_position_on_map(self, new_x, new_y)
                self.x = new_x
                self.y = new_y
            else: 
                # Handle invalid move
                pass

        def attack(self, direction):
            if self.type != 'warrior':
                #print(f"Unit {self} is not a warrior and cannot attack.")
                return

            target_agent, target = self._check_enemy_units_and_cities(self.x, self.y, direction, self.owner, self.env)

            if target is not None:
                #print(f"{self.owner}'s warrior at ({self.x}, {self.y}) attacks {target_agent}'s {target.type} at ({target.x}, {target.y}).")
                # Apply government attack power modifier
                gov_type = self.env.agent_governments[self.owner]
                attack_modifier = self.env.government_effects[gov_type]['attack_power_modifier']
                attack_damage = int(35 * attack_modifier)  # Base damage is 35
                
                # Inflict damage
                target.health -= attack_damage
                #print(f"Target's health is now {target.health}.")
                self.env.last_attacker = self.owner
                self.env.last_target_destroyed = False

                if target.health <= 0:
                    #print(f"{target_agent}'s {target.type} at ({target.x}, {target.y}) is destroyed!")
                    self.env.last_target_destroyed = True
                    self.env._remove_unit_or_city(target)
                    # Update tracking variables
                    if isinstance(target, self.env.Unit):
                        self.env.units_eliminated[self.owner] += 1
                        self.env.units_lost[target.owner] += 1
                    elif isinstance(target, self.env.City):
                        self.env.cities_captured[self.owner] += 1
                        self.env.cities_lost[target.owner] += 1
                else:
                    #print(f"Target's health is now {target.health}.")
                    pass
            else:
                #print(f"No enemy to attack in direction {direction} from ({self.x}, {self.y}).")
                pass
        
        # TODO: Maybe add defending? 
        
        def _calculate_new_position(self, x, y, direction):
            """
            Calculate the new position based on the direction and check if the tile is empty.
            Args:
                x (int): Current x-coordinate.
                y (int): Current y-coordinate.
                direction (int): Direction to move (0: up, 1: right, 2: down, 3: left).
            Returns:
                tuple or None: (new_x, new_y) if the move is valid; None if the move is invalid.
            """
            delta_x, delta_y = 0, 0
            if direction == 0:  # up
                delta_y = -1
            elif direction == 1:  # right
                delta_x = 1
            elif direction == 2:  # down
                delta_y = 1
            elif direction == 3:  # left
                delta_x = -1
            else:
                # direction must be [0,3] 
                return None

            new_x = x + delta_x
            new_y = y + delta_y

            # Check if new position is within map boundaries
            if not (0 <= new_x < self.env.map_width and 0 <= new_y < self.env.map_height):
                return None  

            # Check if the tile is ocean (value 0 in the terrain channel)
            #terrain_channel = self.env._calculate_num_channels() - 1
            #if self.env.map[new_y, new_x, terrain_channel] == 0:
            #    return None  # Can't move to ocean tiles
            # Maybe make it such that we can't move to ocean tiles? 

            # Check if the tile is empty of units and cities
            if self._is_tile_empty_of_units_and_cities(new_x, new_y):
                return new_x, new_y
            else:
                return None  # Tile is occupied; cannot move there
        
        def _is_tile_empty_of_units_and_cities(self, x, y):
            """
            Check if the tile at (x, y) is empty of units and cities.

            Args:
                x (int): x-coordinate.
                y (int): y-coordinate.
            Returns:
                bool: True if the tile is empty of units and cities; False otherwise.
            """
            # Check all unit channels for all agents
            for agent_idx in range(self.env.num_of_agents):
                return True 
        
        def _check_enemy_units_and_cities(self, x, y, direction, agent, env): 
            """
            Check if there are warriors or cities in the direction of the move. 
            Args:
                x (int): Current x coordinate.
                y (int): Current y coordinate.
                direction (int): Direction to move (0: up, 1: right, 2: down, 3: left).
                agent (str): The agent doing the check (so it doesn't attack its own).
            Returns:
                The target unit's owner and itself.
            """
            delta_x, delta_y = 0, 0
            if direction == 0:
                delta_y = -1
            elif direction == 1:
                delta_x = 1
            elif direction == 2:
                delta_y = 1
            elif direction == 3:
                delta_x = -1
            else:
                return None, None

            new_x = x + delta_x
            new_y = y + delta_y

             # Check map boundaries
            if not (0 <= new_x < env.map_width and 0 <= new_y < env.map_height):
                return None, None

            target = self.env._get_target_at(new_x, new_y)

            if target and target.owner != agent:
                return target.owner, target

            return None, None

        def found_city(self):
            '''
            Found a city at the current location.
            Returns:
                bool: True if the city can be founded (unit is a settler, tile is land and empty); False otherwise.
            '''
            # Only settlers can found cities
            if self.type == 'settler':
                # Check if the current tile is not ocean
                terrain_channel = self.env._calculate_num_channels() - 1
                if self.env.map[self.y, self.x, terrain_channel] == 0:
                    return False  # Can't found cities on ocean tiles
                return True
            return None
    
    def _update_unit_position_on_map(self, unit, new_x, new_y):
        """
        Update the map to reflect the unit's movement.

        Args:
            unit (Unit): The unit that is moving.
            new_x (int): The new x-coordinate.
            new_y (int): The new y-coordinate.
        """
        # Determine the unit's channel
        agent_idx = self.agents.index(unit.owner)
        unit_types = {'warrior': 1, 'settler': 2} # Cities can't move
        channel_offset = unit_types.get(unit.type)
        unit_channel = self.num_of_agents + (3 * agent_idx) + channel_offset

        # Clear the old position
        self.map[unit.y, unit.x, unit_channel] = 0

        # Set the new position
        self.map[new_y, new_x, unit_channel] = 1

    def _calculate_unit_attributes(self):
        return 4 # Health, X location, Y location, Type
    
    def _get_target_at(self, x, y):
        """
        Locate a unit or city at the specified coordinates.

        Args:
            x (int): x coordinate.
            y (int): y coordinate.

        Returns:
            Unit or City object if found, or None.
        """
        # Check all agents' units
        for agent in self.agents:
            for unit in self.units[agent]:
                if unit.x == x and unit.y == y:
                    return unit
            for city in self.cities[agent]:
                if city.x == x and city.y == y:
                    return city
        return None

    def _remove_unit_or_city(self, target):
        owner = target.owner
        if isinstance(target, self.Unit):
            self.units[owner].remove(target)
            unit_types = {'warrior': 1, 'settler': 2}
            channel_offset = unit_types.get(target.type, None)
            if channel_offset is not None:
                channel = self.num_of_agents + (3 * self.agents.index(owner)) + channel_offset
                self.map[target.y, target.x, channel] = 0
            # Would we be double counting if we did this here?
            # self.units_lost[owner] += 1
        elif isinstance(target, self.City):
            self.cities[owner].remove(target)
            channel = self.num_of_agents + (3 * self.agents.index(owner))
            self.map[target.y, target.x, channel] = 0
            # Would we be double counting if we did this here? 
            # self.cities_lost[owner] += 1
    
    def _update_map_with_new_city(self, agent, city):
        x, y = city.x, city.y
        # Update the map to reflect the new city
        city_channel = self.num_of_agents + (3 * self.agents.index(agent))  # Index for 'city' unit type
        self.map[y, x, city_channel] = 1
        # Update visibility and ownership if necessary
        self._update_visibility(agent, x, y)
        self.map[y, x, self.agents.index(agent)] = 1  # Mark ownership of the tile

    class City:
        def __init__(self, x, y, owner, env):
            self.x = x
            self.y = y
            self.health = 100
            self.type = "City"
            self.env = env
            self.resources = self._get_resources()
            self.completed_projects = [0 for _ in range(self.env.max_projects)]
            self.current_project = None
            self.project_duration = 0
            self.owner = owner
            self.real_population = 1.0  # Internal decimal population tracker
            self.population = 1  # Integer population for gameplay purposes
            self.dissent = 0.0  # Dissent level in the city (0.0 to 1.0)

        def _get_resources(self):
            """
            Initialize resources for the city by scanning surrounding tiles.
            Returns a dictionary with resource types and their quantities.
            """
            resources = {'resource': 0, 'material': 0, 'water': 0}
            scan_range = 2  # Scan 2 tiles around the city

            for dx in range(-scan_range, scan_range + 1):
                for dy in range(-scan_range, scan_range + 1):
                    x = self.x + dx
                    y = self.y + dy
                    if 0 <= x < self.env.map_width and 0 <= y < self.env.map_height:
                        # Check resource channels
                        resource_channels_start = self.env.num_of_agents + 3 * self.env.num_of_agents
                        resources_channel = resource_channels_start
                        materials_channel = resource_channels_start + 1
                        water_channel = resource_channels_start + 2
                        if self.env.map[y, x, resources_channel] > 0:
                            resources['resource'] += 1
                        if self.env.map[y, x, materials_channel] > 0:
                            resources['material'] += 1
                        if self.env.map[y, x, water_channel] > 0:
                            resources['water'] += 1
            return resources
    
    # def _calculate_num_channels(self):
    #     """
    #     Calculate the number of channels needed for the map representation, which changes dynamically based on number of players.
    #     """
    #     ownership_channels = self.num_of_agents  # One channel per agent for ownership
    #     units_channels = 3 * self.num_of_agents  # Cities, Warriors, Settlers per player
    #     resources_channels = 3  # Resources, Materials, Water
    #     terrain_channel = 1  # Terrain or seawater
        
    #     return ownership_channels + units_channels + resources_channels + terrain_channel
    
    def _calculate_num_channels(self):
        ownership_channels = self.num_of_agents
        units_channels = 3 * self.num_of_agents
        resources_channels = 3
        terrain_channel = 1
        motion_channel = 1
        land_use_channel = 1

        self.OWNERSHIP_CHANNEL_START = 0
        self.UNITS_CHANNEL_START = self.OWNERSHIP_CHANNEL_START + ownership_channels
        self.RESOURCES_CHANNEL_START = self.UNITS_CHANNEL_START + units_channels
        self.TERRAIN_CHANNEL = self.RESOURCES_CHANNEL_START + resources_channels
        self.MOTION_CHANNEL = self.TERRAIN_CHANNEL + 1
        self.LAND_USE_CHANNEL = self.MOTION_CHANNEL + 1

        total = ownership_channels + units_channels + resources_channels + terrain_channel + motion_channel + land_use_channel
        return total


    def _calculate_city_attributes(self):
        """
        Calculate the number of attributes per city.
        Attributes:
            - Health
            - X location
            - Y location
            - Resources
            - Finished Projects (one-hot for each possible project)
            - Current Project
            - Project Duration
            - Population
            - Dissent
        """
        num_projects = self.max_projects  # Placeholder, needs to change
        return 1 + 2 + 3 + num_projects + 1 + 1 + 1 + 1  # Health, Location (x, y), Resources(3, 1 for each type), Finished Projects, Current Project, Duration, Population, Dissent

    
    def _initialize_map(self, seed=None):
        """
        Initialize the map with zeros or default values, place resources, and set spawn points for settlers warriors.
        Args:
            seed (int, optional): Seed for the random number generator to ensure reproducibility.
        """
        if seed is not None:
            np.random.seed(seed)
        
        num_channels = self._calculate_num_channels()
        self.map_height, self.map_width = self.map_size
        self.map = np.zeros((self.map_height, self.map_width, num_channels), dtype=np.float32)
        
        # Generate terrain and seawater
        self._generate_terrain()
        # Randomly place resources on the map
        self._place_resources()


        # Place spawn settlers and warriors for each player
        self._place_starting_units()

        # TODO: Implement more complex world generation and spawn point selection?


    
    def _generate_terrain(self):
        terrain_channel = self._calculate_num_channels() - 1
        
        # Step 1: Generate noise map and store values in [0..1]
        noise_map = np.zeros((self.map_height, self.map_width), dtype=float)
        for i in range(self.map_height):
            for j in range(self.map_width):
                x = (i + self.random_offset_x) / self.scale
                y = (j + self.random_offset_y) / self.scale
                raw_noise = pnoise2(
                    x, y,
                    octaves=self.octaves,
                    persistence=self.persistence,
                    lacunarity=self.lacunarity
                )
                # Remap from [-1, 1] to [0, 1]
                noise_map[i, j] = (raw_noise + 1) / 2.0
        
        # Step 2: Auto-balance threshold to achieve desired land fraction
        desired_fraction = self.land_fraction
        
        def land_fraction(nmap, threshold):
            return np.count_nonzero(nmap > threshold) / nmap.size
        
        threshold_low, threshold_high = 0.0, 1.0
        max_iterations = 20
        
        for _ in range(max_iterations):
            mid = (threshold_low + threshold_high) / 2.0
            frac = land_fraction(noise_map, mid)
            if frac > desired_fraction:
                # Too much land => raise threshold
                threshold_low = mid
            else:
                # Not enough land => lower threshold
                threshold_high = mid
        
        final_threshold = (threshold_low + threshold_high) / 2.0
        
        # Step 3: Classify tiles as land (1) or water (0) using the auto-balanced threshold
        for i in range(self.map_height):
            for j in range(self.map_width):
                self.map[i, j, terrain_channel] = 1 if noise_map[i, j] > final_threshold else 0
    def _dissent_calculator(self, agent, city):
        """
        Calculate the dissent level for a city based on GDP growth trends.
        
        Args:
            agent: The agent who owns the city
            city: The city to calculate dissent for
            
        Returns:
            float: The updated dissent level (0.0 to 1.0)
        """
        # If we don't have enough GDP history, use a default low dissent
        if len(self.gdp_history[agent]) < 2:
            return max(0.0, city.dissent - 0.01)  # Slight decrease in dissent when history is insufficient
        
        # Calculate average GDP growth over available history (up to 5 turns)
        gdp_changes = []
        for i in range(1, len(self.gdp_history[agent])):
            prev_gdp = self.gdp_history[agent][i-1]
            curr_gdp = self.gdp_history[agent][i]
            if prev_gdp > 0:  # Avoid division by zero
                percent_change = (curr_gdp - prev_gdp) / prev_gdp
                gdp_changes.append(percent_change)
            else:
                gdp_changes.append(0.0)
                
        # Calculate average GDP growth
        avg_gdp_growth = sum(gdp_changes) / len(gdp_changes) if gdp_changes else 0.0
        
        # Calculate dissent change based on GDP growth
        # Negative growth increases dissent, positive growth decreases it
        dissent_change = self.dissent_base_rate - (avg_gdp_growth * self.dissent_gdp_sensitivity)
        
        # Population factor: larger populations generate more dissent when economy is bad
        population_factor = 1.0 + (city.population - 1) * 0.1  # Each population point above 1 adds 10% to dissent
        dissent_change *= population_factor
        
        # Update dissent level, keeping it between 0.0 and 1.0
        new_dissent = city.dissent + dissent_change
        return max(0.0, min(1.0, new_dissent))
    
    def _initialize_projects(self):
        self.projects[0] = {'name': 'Make Warrior', 'duration': 3, 'type': 'unit', 'unit_type': 'warrior'}
        self.projects[1] = {'name': 'Make Settler', 'duration': 5, 'type': 'unit', 'unit_type': 'settler'}
        num_remaining_projects = self.max_projects - 2
        num_friendly_projects = num_remaining_projects // 2
        num_destructive_projects = num_remaining_projects - num_friendly_projects

        for i in range(num_friendly_projects):
            project_id = i + 2
            self.projects[project_id] = {
                'name': f'Eco Project {i+1}',
                'duration': 5,
                'type': 'friendly',
                'gdp_boost': 12,
                'penalty': 1
            }

        for i in range(num_destructive_projects):
            project_id = i + 2 + num_friendly_projects
            self.projects[project_id] = {
                'name': f'Destructive Project {i+1}',
                'duration': 3,
                'type': 'destructive',
                'gdp_boost': 20,
                'penalty': 5
            }
    def _handle_city_revolts(self, agent):
        """
        Check for and handle city revolts based on dissent levels.
        Revolts can destroy completed projects when dissent is too high.
        
        Args:
            agent: The agent whose cities might revolt
            
        Returns:
            list: List of cities that revolted
        """
        revolted_cities = []
        
        # Apply government revolt chance modifier
        gov_type = self.agent_governments[agent]
        revolt_modifier = self.government_effects[gov_type]['revolt_chance_modifier']
        revolt_chance = self.REVOLT_CHANCE * revolt_modifier
        
        for city in self.cities[agent]:
            # Check if dissent is above revolt threshold
            if city.dissent >= self.DISSENT_REVOLT_THRESHOLD:
                # Determine if revolt happens (random chance)
                if np.random.random() < revolt_chance:
                    # Find a completed project to destroy
                    completed_project_indices = [i for i, completed in enumerate(city.completed_projects) if completed == 1]
                    
                    if completed_project_indices:
                        # Randomly select one completed project to destroy
                        project_to_destroy = np.random.choice(completed_project_indices)
                        city.completed_projects[project_to_destroy] = 0
                        
                        # Record the revolt
                        revolted_cities.append(city)
                        
                        # Slightly reduce dissent after revolt (people vented their frustrations)
                        city.dissent = max(0.5, city.dissent - 0.3)
                        
                        # Optional: Add a message or log
                        print(f"REVOLT in city at ({city.x}, {city.y}) of agent {agent}! Project {project_to_destroy} was destroyed.")
        return revolted_cities
    def _get_agent_cities(self, agent):
        num_attributes = self._calculate_city_attributes()
        cities_obs = np.zeros((self.max_cities, num_attributes), dtype=np.float32)
        
        for idx, city in enumerate(self.cities[agent]):
            if idx >= self.max_cities:
                break
            city_data = [
                city.health,     # Health
                city.x,          # X coordinate
                city.y,          # Y coordinate
                city.resources.get('resource', 0),  # Resource
                city.resources.get('material', 0),  # Material
                city.resources.get('water', 0),      # Water
            ]
            finished_projects = city.completed_projects # This should be a list/array of size max_projects
            city_data.extend(finished_projects)
            city_data.append(city.current_project if city.current_project is not None else -1) # Current project ID
            city_data.append(city.project_duration) # Remaining duration
            city_data.append(city.population) # Add population
            city_data.append(city.dissent) # Add dissent
            
            # Ensure city_data matches the expected number of attributes before assigning
            if len(city_data) == num_attributes:
                 cities_obs[idx] = city_data
            else:
                # Handle error or pad if necessary, logging a warning might be good
                print(f"Warning: Mismatch in city attributes for agent {agent}, city {idx}. Expected {num_attributes}, got {len(city_data)}")
                # Pad with zeros or default values up to num_attributes
                padded_data = city_data + [-1] * (num_attributes - len(city_data)) # Using -1 as padding
                cities_obs[idx] = padded_data[:num_attributes] # Truncate just in case something went very wrong

        return cities_obs

    def _update_visibility(self, agent, unit_x, unit_y):
        visibility_range = self.visibility_range
        x_min = max(0, unit_x - visibility_range)
        x_max = min(self.map_width, unit_x + visibility_range + 1)
        y_min = max(0, unit_y - visibility_range)
        y_max = min(self.map_height, unit_y + visibility_range + 1)
        
        self.visibility_maps[agent][y_min:y_max, x_min:x_max] = True
    
    def _place_resources(self, bountifulness=0.05):
        """
        Randomly place resources, materials, and water on the map.
        """
        num_resources = int(bountifulness * self.map_height * self.map_width)
        resource_channels_start = self.num_of_agents + 3 * self.num_of_agents  # Starting index for resource channels, since this much will be occupied by borders and units

        # Channels for resources
        resources_channel = resource_channels_start  # Index for energy resources
        materials_channel = resource_channels_start + 1  # Index for materials
        water_channel = resource_channels_start + 2  # Index for water
        terrain_channel = self._calculate_num_channels() - 1

        # Only consider land tiles (terrain dimension == 1) for resource placement
        all_tiles = [(x, y) for x in range(self.map_width) for y in range(self.map_height) 
                    if self.map[y, x, terrain_channel] == 1]
        np.random.shuffle(all_tiles)  # Shuffle the list to randomize tile selection
        # POSSIBLE BOTTLENECK!

        resources_placed = 0
        tile_index = 0

        while resources_placed < num_resources and tile_index < len(all_tiles):
            x, y = all_tiles[tile_index]
            tile_index += 1

            # Check if there is already a resource on this tile
            tile_resources = self.map[y, x, resources_channel:water_channel + 1]
            if np.any(tile_resources > 0):
                continue  

            # Randomly choose a resource type to place
            resource_type = np.random.choice(['resource', 'material', 'water'])
            if resource_type == 'resource':
                self.map[y, x, resources_channel] = 1
            elif resource_type == 'material':
                self.map[y, x, materials_channel] = 1
            elif resource_type == 'water':
                self.map[y, x, water_channel] = 1

            resources_placed += 1
        
    def _place_starting_units(self):
        """
        Place spawn points for settlers and starting units (e.g., warriors) for each player.
        """
        spawn_points = []
        for agent_idx in range(self.num_of_agents):
            valid_spawn_found = False
            for attempt in range(1000):
                x = np.random.randint(0, self.map_width)
                y = np.random.randint(0, self.map_height)
                if self._is_tile_empty(x, y) and self._is_land_tile(x, y):
                    spawn_points.append((x, y))
                    self._place_unit(agent_idx, 'settler', x, y)
                    valid_spawn_found = True
                    break
            if not valid_spawn_found:
                raise RuntimeError(f"No valid land tile found to spawn agent {agent_idx} after many attempts.")
            
            adjacent_tiles = self._get_adjacent_tiles(x, y) # Put in the first possible tile
            warrior_placed = False
            for adj_x, adj_y in adjacent_tiles:
                if self._is_tile_empty(adj_x, adj_y) and self._is_land_tile(adj_x, adj_y):
                    # Place the warrior at (adj_x, adj_y)
                    self._place_unit(agent_idx, 'warrior', adj_x, adj_y)
                    warrior_placed = True
                    break
            if not warrior_placed:
                # Handle the case where no adjacent empty tile is found
                print(f"Warning: Could not place warrior for agent {agent_idx} adjacent to settler at ({x}, {y}).")
                # Optionally, expand search radius
                pass

    
    def _is_tile_empty(self, x, y):
        """
        Check if a tile is empty for placement purposes.
        A tile is considered empty if:
            - It is not owned by any agent.
            - There are no units or cities on it.
        Resources are allowed on the tile.

        Args:
            x (int): x-coordinate of the tile.
            y (int): y-coordinate of the tile.

        Returns:
            bool: True if the tile is empty for placement; False otherwise.
        """
        # Check ownership channels
        for agent_idx, agent in enumerate(self.agents):
            if self.map[y, x, agent_idx] > 0:
                return False  # Tile is owned by an agent

        # Check units on the tile
        for agent in self.agents:
            for unit in self.units[agent]:
                if unit.x == x and unit.y == y:
                    return False  # Tile has a unit

        # Check cities on the tile
        for agent in self.agents:
            for city in self.cities[agent]:
                if city.x == x and city.y == y:
                    return False  # Tile has a city

        # If no ownership, units, or cities are present, the tile is empty
        return True

    def _is_land_tile(self, x, y):
        """
        Check if a tile is land (not ocean).
        
        Args:
            x (int): x-coordinate of the tile.
            y (int): y-coordinate of the tile.
            
        Returns:
            bool: True if the tile is land; False if it's ocean.
        """
        terrain_channel = self._calculate_num_channels() - 1
        return self.map[y, x, terrain_channel] == 1

    def _get_tile_info(self, x, y):
        """
        Retrieve detailed information about the tile at (x, y).

        Args:
            x (int): x-coordinate.
            y (int): y-coordinate.

        Returns:
            dict: Information about the tile contents.
                'ownership': None or agent name owning the tile.
                'units': list of units present on the tile.
                'cities': list of cities present on the tile.
                'resources': list of resources present on the tile.
        """
        tile_info = {
            'ownership': None,
            'units': [],
            'cities': [],
            'resources': []
        }

        # Check ownership channels
        for agent_idx, agent in enumerate(self.agents):
            if self.map[y, x, agent_idx] > 0:
                tile_info['ownership'] = agent
                break  # Only one agent can own a tile
        # Check units
        for agent in self.agents:
            for unit in self.units[agent]:
                if unit.x == x and unit.y == y:
                    tile_info['units'].append(unit)

        # Check cities
        for agent in self.agents:
            for city in self.cities[agent]:
                if city.x == x and city.y == y:
                    tile_info['cities'].append(city)

        # Check resources
        resource_channels_start = self.num_of_agents + 3 * self.num_of_agents
        resources_channel = resource_channels_start
        materials_channel = resource_channels_start + 1
        water_channel = resource_channels_start + 2

        if self.map[y, x, resources_channel] > 0:
            tile_info['resources'].append('resource')
        if self.map[y, x, materials_channel] > 0:
            tile_info['resources'].append('material')
        if self.map[y, x, water_channel] > 0:
            tile_info['resources'].append('water')

        return tile_info

    def _place_unit(self, agent, unit_type, x, y):
        """
        Place a unit on the map for a specific agent.
        
        Args:
            agent: The agent who will own the unit.
            unit_type: The type of unit to place.
            x, y: Coordinates where the unit will be placed.
        """
        new_unit = self.Unit(x, y, unit_type, agent, self)
        
        # Apply government health modifier for new units if it's a warrior
        if unit_type == 'warrior':
            gov_type = self.agent_governments[agent]
            health_modifier = self.government_effects[gov_type]['unit_health_modifier']
            new_unit.health = int(new_unit.health * health_modifier)
        
        self.units[agent].append(new_unit)
        
        # Update the map to show the new unit
        agent_idx = self.agents.index(agent)
        if unit_type == 'warrior':
            # Place in warrior channel
            unit_channel = self.num_of_agents + (3 * agent_idx) + 1
        elif unit_type == 'settler':
            # Place in settler channel
            unit_channel = self.num_of_agents + (3 * agent_idx) + 2
        
        self.map[y, x, unit_channel] = 1
        
        # Update visibility map for the agent
        self._update_visibility(agent, x, y)
    
    def _place_unit_near_city(self, agent, unit_type, x, y):
        adjacent_tiles = self._get_adjacent_tiles(x, y)
        for adj_x, adj_y in adjacent_tiles:
            if self._is_tile_empty(adj_x, adj_y) and self._is_land_tile(adj_x, adj_y):
                self._place_unit(agent, unit_type, adj_x, adj_y)
                return True
        return False


    def _get_adjacent_tiles(self, x, y):
        """
        Get a list of adjacent tile coordinates to (x, y), considering map boundaries.
        TODO: Add a check for units of other players, to utilize this for attacking etc. as well. 
        """
        adjacent_coords = []
        for dx in range(-1, 1 + 1):
            for dy in range(-1, 1 + 1):
                if dx == 0 and dy == 0:
                    continue  # This is just the root tile
                adj_x, adj_y = x + dx, y + dy
                # Check if the adjacent tile is within map boundaries
                if 0 <= adj_x < self.map_width and 0 <= adj_y < self.map_height:
                    adjacent_coords.append((adj_x, adj_y))
        return adjacent_coords

    def _handle_change_government(self, agent, target_government):
        """
        Handle the government change action for an agent.
        
        Args:
            agent: The agent changing government
            target_government: The government type to change to
        """
        # Check if cooldown period has passed
        if self.gov_change_cooldown[agent] >= self.gov_change_frequency:
            # Check if target government is valid
            if target_government in [self.DEMOCRACY, self.AUTOCRACY, self.THEOCRACY, self.COMMUNISM]:
                # Change government
                self.agent_governments[agent] = target_government
                # Reset cooldown
                self.gov_change_cooldown[agent] = 0
                print(f"Agent {agent} changed government to {self._government_name(target_government)}")
        else:
            # Cannot change government yet
            print(f"Agent {agent} cannot change government yet. {self.gov_change_frequency - self.gov_change_cooldown[agent]} turns remaining.")
            
    def _government_name(self, gov_type):
        """Return the string name of a government type"""
        gov_names = {
            self.DEMOCRACY: "Democracy",
            self.AUTOCRACY: "Autocracy",
            self.THEOCRACY: "Theocracy",
            self.COMMUNISM: "Communism"
        }
        return gov_names.get(gov_type, "Unknown")
        
    def _update_government_cooldowns(self):
        """Update the cooldown timers for all agents"""
        for agent in self.agents:
            self.gov_change_cooldown[agent] = min(
                self.gov_change_cooldown[agent] + 1,
                self.gov_change_frequency
            )
    
    def _process_city_projects(self, agent):
        """
        Process projects in progress for the agent's cities.
        
        Args:
            agent: The agent whose cities' projects will be processed.
        """
        for city in self.cities[agent]:
            if city.current_project is not None:
                # Apply government project duration modifier
                gov_type = self.agent_governments[agent]
                project_modifier = self.government_effects[gov_type]['project_duration_modifier']
                
                # Progress increments by 1/duration each turn, but is modified by government
                project_progress = 1.0 / city.project_duration / project_modifier
                
                # Also scale by city population
                project_progress *= (1 + (city.population - 1) * self.population_based_progress_factor)
                
                city.project_duration -= project_progress
                
                if city.project_duration <= 0:
                    self._complete_project(agent, city, city.current_project)
                    city.current_project = None

    def _update_city_population(self, agent):
        """
        Update the population of each city for the given agent based on the agent's current money.
        Population increases by a base amount plus an amount proportional to money.
        Population may decrease when dissent is high.
        """
        base_growth = 0.01 # Small base growth per turn, tune as needed
        money_based_growth_factor = self.population_growth_factor # Defined in __init__

        for city in self.cities[agent]:
            # Check if dissent is high enough to cause population decline
            if city.dissent >= self.DISSENT_POPULATION_DECLINE_THRESHOLD:
                # Calculate population decline based on how far above threshold
                decline_severity = (city.dissent - self.DISSENT_POPULATION_DECLINE_THRESHOLD) / (1.0 - self.DISSENT_POPULATION_DECLINE_THRESHOLD)
                population_decline = self.POPULATION_DECLINE_RATE * decline_severity * city.population
                
                # Apply decline to real_population, but ensure it doesn't go below 1.0
                city.real_population = max(1.0, city.real_population - population_decline)
                
                # Update integer population immediately if it decreased
                new_population = int(city.real_population)
                if new_population < city.population:
                    city.population = max(1, new_population)  # Ensure at least 1 population remains
                    print(f"Population DECLINED in city at ({city.x}, {city.y}) of agent {agent} due to high dissent!")
            else:
                # Normal population growth when dissent is below threshold
                # Calculate growth based on agent's money
                money_bonus = self.money[agent] * money_based_growth_factor
                total_growth = base_growth + money_bonus
                # Update the internal decimal population tracker
                city.real_population += total_growth
                # Update the integer population only when the real population crosses an integer threshold
                new_population = int(city.real_population)
                if new_population > city.population:
                    city.population = new_population

    def _update_city_dissent(self, agent):
        """
        Update the dissent level for all cities owned by this agent.
        Dissent is affected by GDP changes, overcrowding, etc.
        
        Args:
            agent: The agent whose cities' dissent will be updated
        """
        # Get base dissent rate and modify based on government
        gov_type = self.agent_governments[agent]
        dissent_modifier = self.government_effects[gov_type]['dissent_modifier']
        base_dissent = self.dissent_base_rate * dissent_modifier
        
        current_gdp = self._calculate_gdp(agent)
        
        # Update GDP history
        self.gdp_history[agent].append(current_gdp)
        if len(self.gdp_history[agent]) > self.gdp_history_max_length:
            self.gdp_history[agent].pop(0)
        
        # Calculate GDP trend if enough history exists
        gdp_trend = 0
        if len(self.gdp_history[agent]) >= 2:
            gdp_trend = self.gdp_history[agent][-1] - self.gdp_history[agent][0]
            gdp_trend = gdp_trend / max(1, self.gdp_history[agent][0])  # Normalized change
        
        # Adjust dissent for all cities
        for city in self.cities[agent]:
            # Base dissent generation
            city.dissent += base_dissent
            
            # GDP-based dissent adjustment
            if gdp_trend < 0:
                # Negative GDP trend increases dissent
                city.dissent += abs(gdp_trend) * self.dissent_gdp_sensitivity
            else:
                # Positive GDP trend decreases dissent
                city.dissent -= gdp_trend * (self.dissent_gdp_sensitivity / 2)
            
            # Population density effect (more people = more dissent)
            population_factor = max(0, (city.population - 5) / 10)  # Starts adding dissent after population 5
            city.dissent += population_factor * 0.05
            
            # Ensure dissent stays within bounds
            city.dissent = max(0.0, min(1.0, city.dissent))
    
    def _complete_project(self, agent, city, project_id):
        project = self.projects[project_id]
        if project['type'] == 'unit':
            unit_type = project['unit_type']
            x, y = city.x, city.y
            
            # Get government unit multiplication effect
            gov_type = self.agent_governments[agent]
            unit_multiplication = self.government_effects[gov_type]['unit_multiplication']
            
            # Create the normal unit
            placed = self._place_unit_near_city(agent, unit_type, x, y)
            
            # If Theocracy, potentially create additional units
            if unit_multiplication > 1:
                for _ in range(unit_multiplication - 1):
                    additional_placed = self._place_unit_near_city(agent, unit_type, x, y)
                    if not additional_placed:
                        # Handle case where no adjacent empty tile is found
                        break
                    
            if not placed:
                # Handle case where no adjacent empty tile is found
                pass
        elif project['type'] == 'friendly':
            if city.completed_projects[project_id] == 0:
                city.completed_projects[project_id] = 1
                gdp_boost = project.get('gdp_boost', 0)
                penalty = project.get('penalty', 0)
                self._apply_gdp_boost(agent, gdp_boost)
                self._apply_penalty(agent, penalty)
            else:
                pass
            #TODO: MIGHT BE PROBLEMATIC IF THEY TRY TO COMPLETE THE SAME PROJECTS OVER AND OVER

        elif project['type'] == 'destructive':
            if city.completed_projects[project_id] == 0:
                city.completed_projects[project_id] = 1
                gdp_boost = project.get('gdp_boost', 0)
                penalty = project.get('penalty', 0)
                self._apply_gdp_boost(agent, gdp_boost)
                self._apply_penalty(agent, penalty)
                self._destroy_resource_in_city_tiles(agent, city)
            else:
                pass
            #TODO: MIGHT BE PROBLEMATIC IF THEY TRY TO COMPLETE THE SAME PROJECTS OVER AND OVER

    def _apply_gdp_boost(self, agent, amount):
        self.gdp_bonus[agent] += amount

    def _apply_penalty(self, agent, amount):
        self.environmental_impact[agent] += amount

    def _destroy_resource_in_city_tiles(self, agent, city):
        x, y = city.x, city.y
        resource_channels_start = self.num_of_agents + 3 * self.num_of_agents
        resources_channel = resource_channels_start
        materials_channel = resource_channels_start + 1
        water_channel = resource_channels_start + 2

        resource_found = False

        for channel in [resources_channel, materials_channel, water_channel]:
            if self.map[y, x, channel] > 0:
                self.map[y, x, channel] = 0
                resource_found = True
                break

        if not resource_found:
            adjacent_tiles = self._get_adjacent_tiles(x, y)
            for adj_x, adj_y in adjacent_tiles:
                for channel in [resources_channel, materials_channel, water_channel]:
                    if self.map[adj_y, adj_x, channel] > 0:
                        self.map[adj_y, adj_x, channel] = 0
                        resource_found = True
                        break
                if resource_found:
                    break

    def _draw_ui_overlay(self):
        font = pygame.font.SysFont(None, 24)
        bg_color = (0, 0, 50)  # Dark blue background for better readability
        text_color = (255, 255, 255)  # White text

        # Create a semi-transparent background for the legend
        legend_surface = pygame.Surface((300, 280), pygame.SRCALPHA)
        legend_surface.fill((0, 0, 50, 200))  # Dark blue with alpha
        self.screen.blit(legend_surface, (5, 5))

        # Game stats
        label_agg = font.render(f"Combat Aggression: {self.aggression_factor:.2f}", True, text_color)
        self.screen.blit(label_agg, (10, 10))

        label_replenish = font.render(f"Resource Replenish: {self.replenish_rate:.2f}", True, text_color)
        self.screen.blit(label_replenish, (10, 40))

        label_disaster = font.render(f"Natural Disaster Rate: {self.disaster_frequency:.2f}", True, text_color)
        self.screen.blit(label_disaster, (10, 70))

        # Legend for game elements
        legend_y_start = 100
        legend_spacing = 30

        legend_items = [
            ("⚡ Energy Source (Lightning)", (255, 255, 0)),      # Yellow lightning for energy
            ("💎 Raw Materials (Diamond)", (139, 69, 19)),       # Brown diamond for materials
            ("💧 Water Source (Droplet)", (0, 191, 255)),        # Blue droplet for water
            ("◼ Settler Unit (Square)", (0, 255, 0)),           # Green square for settlers
            ("▲ Combat Unit (Triangle)", (255, 0, 0)),          # Red triangle for warriors
            ("★ City Center (Star)", (255, 255, 0))             # Yellow star for cities
        ]

        for i, (text, color) in enumerate(legend_items):
            label = font.render(text, True, text_color)
            self.screen.blit(label, (10, legend_y_start + i * legend_spacing))

            # Draw the corresponding shape next to the label
            shape_x = 200
            shape_y = legend_y_start + i * legend_spacing + 10

            if "Lightning" in text:
                self._draw_lightning(shape_x // self.cell_size, shape_y // self.cell_size, color)
            elif "Diamond" in text:
                self._draw_diamond(shape_x // self.cell_size, shape_y // self.cell_size, color)
            elif "Droplet" in text:
                self._draw_droplet(shape_x // self.cell_size, shape_y // self.cell_size, color)
            elif "Square" in text:
                self._draw_square(shape_x // self.cell_size, shape_y // self.cell_size, color)
            elif "Triangle" in text:
                self._draw_triangle(shape_x // self.cell_size, shape_y // self.cell_size, color)
            elif "Star" in text:
                self._draw_star(shape_x // self.cell_size, shape_y // self.cell_size, color)


    def render(self):
        if self.render_mode == 'human':
            for event in pygame.event.get():
                if event.type == QUIT:
                    pygame.quit()
                    return

            # Black background
            self.screen.fill((0, 0, 0)) 

            self._draw_grid()
            self._draw_elements()
            self._draw_motion_overlay()
            self._draw_visibility()
            self._draw_ui_overlay() # added

            pygame.display.flip()
            self.clock.tick(120) 
        else:
            pass

    def _draw_visibility(self):
        """
        Overlay a semi-transparent shade on tiles visible to each agent, visualizing fog of war.
        """
        agent_shades = [
            (255, 0, 0, 50),    # Red with alpha 50
            (0, 255, 0, 50),    # Green with alpha 50
            (0, 0, 255, 50),    # Blue with alpha 50
            (255, 255, 0, 50),  # Yellow with alpha 50
            (255, 0, 255, 50),  # Magenta with alpha 50
            (0, 255, 255, 50)   # Cyan with alpha 50
        ]

        for agent_idx, agent in enumerate(self.agents):
            shade_color = agent_shades[agent_idx]
            shade_surface = pygame.Surface((self.cell_size, self.cell_size), pygame.SRCALPHA)
            shade_surface.fill(shade_color)

            visibility_map = self.visibility_maps[agent]
            visible_tiles = np.argwhere(visibility_map)

            for y, x in visible_tiles:
                self.screen.blit(shade_surface, (x * self.cell_size, y * self.cell_size))
            #print(f"Agent {agent_idx} can see {len(visible_tiles)} tiles.") # Debugging
            #print(visible_tiles) # Debugging

    def _draw_motion_overlay(self):
        for y in range(self.map_height):
            for x in range(self.map_width):
                motion = self.map[y, x, self.MOTION_CHANNEL]
                if (motion > 0.01):
                    overlay = pygame.Surface((self.cell_size, self.cell_size), pygame.SRCALPHA)
                    alpha = int(255 * min(1.0, motion))
                    overlay.fill((255, 165, 0, alpha))  # Orange with transparency
                    self.screen.blit(overlay, (x * self.cell_size, y * self.cell_size))


    def _draw_grid(self):
        """
        Draw the grid lines on the screen and color terrain.
        """
        # Draw terrain colors first
        terrain_channel = self.num_of_agents + 3 * self.num_of_agents + 3  # Assuming terrain is after resources
        for y in range(self.map_height):
            for x in range(self.map_width):
                if self.map[y, x, terrain_channel] == 0:  # Water/ocean tiles
                    rect = pygame.Rect(x * self.cell_size, y * self.cell_size, self.cell_size, self.cell_size)
                    pygame.draw.rect(self.screen, (0, 0, 100), rect)  # Dark blue for water
                    # pygame.draw.rect(self.screen, (255, 128, 0), rect)  # Orange overlay for movement
                else:  # Land tiles
                    rect = pygame.Rect(x * self.cell_size, y * self.cell_size, self.cell_size, self.cell_size)
                    pygame.draw.rect(self.screen, (100, 100, 100), rect)  # Light gray for land

        # Draw grid lines
        for x in range(0, self.window_width, self.cell_size):
            pygame.draw.line(self.screen, (50, 50, 50), (x, 0), (x, self.window_height))
        for y in range(0, self.window_height, self.cell_size):
            pygame.draw.line(self.screen, (50, 50, 50), (0, y), (self.window_width, y))
    
    def _draw_elements(self):
        """
        Draw the settlers, warriors, ownership, and resources on the map.
        """
        # Define colors
        agent_colors = [
            (255, 0, 0),    # Red
            (0, 255, 0),    # Green
            (0, 0, 255),    # Blue
            (255, 255, 0),  # Yellow
            (255, 0, 255),  # Magenta
            (0, 255, 255)   # Cyan
        ]
        resource_colors = {
            'resource': (255, 255, 0),    # Yellow for energy
            'material': (139, 69, 19),    # Brown for materials
            'water': (0, 191, 255)        # Sky blue for water
        }

        # Draw ownership (background color of tiles)
        for y in range(self.map_height):
            for x in range(self.map_width):
                for agent_idx in range(self.num_of_agents):
                    if self.map[y, x, agent_idx] > 0:
                        color = agent_colors[agent_idx % len(agent_colors)]
                        rect = pygame.Rect(x * self.cell_size, y * self.cell_size, self.cell_size, self.cell_size)
                        pygame.draw.rect(self.screen, color, rect)
                        break  # Only one player can own a tile

        # Draw resources
        resource_channels_start = self.num_of_agents + 3 * self.num_of_agents
        resources_channel = resource_channels_start
        materials_channel = resource_channels_start + 1
        water_channel = resource_channels_start + 2
        for y in range(self.map_height):
            for x in range(self.map_width):
                if self.map[y, x, resources_channel] == 1:
                    self._draw_lightning(x, y, resource_colors['resource'])
                if self.map[y, x, materials_channel] == 1:
                    self._draw_diamond(x, y, resource_colors['material'])
                if self.map[y, x, water_channel] == 1:
                    self._draw_droplet(x, y, resource_colors['water'])

        # Draw units
        for agent_idx in range(self.num_of_agents):
            unit_base_idx = self.num_of_agents + (3 * agent_idx)
            city_channel = unit_base_idx + 0    # 'city'
            warrior_channel = unit_base_idx + 1  # 'warrior'
            settler_channel = unit_base_idx + 2  # 'settler'
            # Cities
            city_positions = np.argwhere(self.map[:, :, city_channel] == 1)
            # Make the city color slightly darker than the agent color
            darker_color = tuple(
                max(0, min(255, int(c * 0.7))) for c in agent_colors[agent_idx % len(agent_colors)]
            )
            for y_pos, x_pos in city_positions:
                self._draw_star(x_pos, y_pos, darker_color)
            # Warriors
            warrior_positions = np.argwhere(self.map[:, :, warrior_channel] == 1)
            for y_pos, x_pos in warrior_positions:
                self._draw_triangle(x_pos, y_pos, agent_colors[agent_idx % len(agent_colors)])
            # Settlers
            settler_positions = np.argwhere(self.map[:, :, settler_channel] == 1)
            for y_pos, x_pos in settler_positions:
                self._draw_square(x_pos, y_pos, agent_colors[agent_idx % len(agent_colors)])

        # Draw disaster effects
        for disaster in self.disaster_locations:
            alpha = int(255 * (disaster['time'] / self.disaster_fade_time))
            disaster_surface = pygame.Surface((self.cell_size * (2 * self.disaster_radius + 1), 
                                            self.cell_size * (2 * self.disaster_radius + 1)), 
                                            pygame.SRCALPHA)
            pygame.draw.circle(disaster_surface, (255, 0, 0, alpha),
                            (disaster_surface.get_width()//2, disaster_surface.get_height()//2),
                            self.disaster_radius * self.cell_size)
            self.screen.blit(disaster_surface,
                            ((disaster['x'] - self.disaster_radius) * self.cell_size,
                            (disaster['y'] - self.disaster_radius) * self.cell_size))

    def _draw_circle(self, x, y, color):
        """
        Draw a circle (resource) at the given map coordinates.
        """
        center_x = x * self.cell_size + self.cell_size // 2
        center_y = y * self.cell_size + self.cell_size // 2
        radius = self.cell_size // 3  # Increased from // 4 to // 3
        pygame.draw.circle(self.screen, color, (center_x, center_y), radius)
        # Add outline
        pygame.draw.circle(self.screen, (255, 255, 255), (center_x, center_y), radius, 1)

    def _draw_square(self, x, y, color):
        """
        Draw a square (settler) at the given map coordinates.
        """
        padding = self.cell_size // 6  # Decreased padding to make square larger
        rect = pygame.Rect(
            x * self.cell_size + padding,
            y * self.cell_size + padding,
            self.cell_size - 2 * padding,
            self.cell_size - 2 * padding
        )
        pygame.draw.rect(self.screen, color, rect)
        # Add outline
        pygame.draw.rect(self.screen, (255, 255, 255), rect, 1)

    def _draw_triangle(self, x, y, color):
        """
        Draw a triangle (warrior) at the given map coordinates.
        """
        half_size = self.cell_size // 2
        third_size = self.cell_size // 3  # Changed from quarter_size to make triangle larger
        center_x = x * self.cell_size + half_size
        center_y = y * self.cell_size + half_size
        points = [
            (center_x, center_y - third_size),  # Top point
            (center_x - third_size, center_y + third_size),  # Bottom left
            (center_x + third_size, center_y + third_size)   # Bottom right
        ]
        pygame.draw.polygon(self.screen, color, points)
        # Add outline
        pygame.draw.polygon(self.screen, (255, 255, 255), points, 1)

    def _draw_star(self, x, y, color):
        """
        Draw a star (city) at the given map coordinates.
        """
        center_x = x * self.cell_size + self.cell_size // 2
        center_y = y * self.cell_size + self.cell_size // 2
        radius_outer = self.cell_size // 2  # Increased for better visibility
        radius_inner = self.cell_size // 4  # Adjusted for better proportions
        num_points = 5
        points = []

        for i in range(num_points * 2):
            angle = i * math.pi / num_points - math.pi / 2
            radius = radius_outer if i % 2 == 0 else radius_inner
            px = center_x + radius * math.cos(angle)
            py = center_y + radius * math.sin(angle)
            points.append((px, py))

        pygame.draw.polygon(self.screen, color, points)
        pygame.draw.polygon(self.screen, (255, 255, 255), points, 2)  # Thicker outline

    def _draw_hexagon(self, x, y, color):
        """
        Draw a hexagon (resources) at the given map coordinates.
        """
        center_x = x * self.cell_size + self.cell_size // 2
        center_y = y * self.cell_size + self.cell_size // 2
        radius = self.cell_size // 2.5  # Increased from // 3
        points = [
            (center_x + radius * math.cos(math.radians(angle)),
             center_y + radius * math.sin(math.radians(angle)))
            for angle in range(0, 360, 60)
        ]
        pygame.draw.polygon(self.screen, color, points)
        # Add outline
        pygame.draw.polygon(self.screen, (255, 255, 255), points, 1)

    def _draw_lightning(self, x, y, color):
        """
        Draw a lightning bolt symbol (for energy resources)
        """
        center_x = x * self.cell_size + self.cell_size // 2
        center_y = y * self.cell_size + self.cell_size // 2
        size = self.cell_size // 2
        points = [
            (center_x, center_y - size//2),  # Top
            (center_x - size//4, center_y),   # Left middle
            (center_x, center_y - size//4),   # Middle top
            (center_x + size//4, center_y),   # Right middle
            (center_x, center_y + size//2)    # Bottom
        ]
        pygame.draw.polygon(self.screen, color, points)
        pygame.draw.polygon(self.screen, (255, 255, 255), points, 1)  # White outline

    def _draw_diamond(self, x, y, color):
        """
        Draw a diamond shape (for material resources)
        """
        center_x = x * self.cell_size + self.cell_size // 2
        center_y = y * self.cell_size + self.cell_size // 2
        size = self.cell_size // 2
        points = [
            (center_x, center_y - size//2),  # Top
            (center_x + size//2, center_y),  # Right
            (center_x, center_y + size//2),  # Bottom
            (center_x - size//2, center_y)   # Left
        ]
        pygame.draw.polygon(self.screen, color, points)
        pygame.draw.polygon(self.screen, (255, 255, 255), points, 1)  # White outline

    def _draw_droplet(self, x, y, color):
        center_x = x * self.cell_size + self.cell_size // 2
        center_y = y * self.cell_size + self.cell_size // 2
        width = self.cell_size // 3
        height = self.cell_size // 2
        
        # Draw the circular part
        rect = pygame.Rect(
            center_x - width//2,
            center_y - height//4,
            width,
            width
        )
        pygame.draw.ellipse(self.screen, color, rect)
        pygame.draw.ellipse(self.screen, (255, 255, 255), rect, 1)
        
        # Draw the pointed part, which is a triangle
        points = [
            (center_x - width//2, center_y),
            (center_x + width//2, center_y),
            (center_x, center_y + height//2)
        ]
        pygame.draw.polygon(self.screen, color, points)
        pygame.draw.polygon(self.screen, (255, 255, 255), points, 1)
        
    def reset(self, seed=None, options=None):

        self.terminations = {agent: False for agent in self.agents}
        self.truncations = {agent: False for agent in self.agents}
        self.rewards = {agent: 0.0 for agent in self.agents}
        self.dones = {agent: False for agent in self.agents}

        self.agents = self.possible_agents[:]
        # self.rewards = {agent: 0 for agent in self.agents}
        # self.dones = {agent: False for agent in self.agents}
        self.infos = {agent: {} for agent in self.agents}
        self._agent_selector = agent_selector(self.agents)
        self.agent_selection = self._agent_selector.reset()
        self.units = {agent: [] for agent in self.agents}
        self.cities = {agent: [] for agent in self.agents}
        self.gdp_bonus = {agent: 0 for agent in self.agents}
        self.money = {agent: 0 for agent in self.agents}
        # Reset GDP history
        self.gdp_history = {agent: [] for agent in self.agents}
        
        # Reset government information
        self.agent_governments = {agent: self.AUTOCRACY for agent in self.agents}  # Default to Autocracy
        self.gov_change_cooldown = {agent: 0 for agent in self.agents}
        
        self._initialize_map()

        # Reset visibility maps
        self.visibility_maps = {agent: np.zeros((self.map_height, self.map_width), dtype=bool) for agent in self.agents}
        for agent in self.agents:
            for unit in self.units[agent]:
                self._update_visibility(agent, unit.x, unit.y)
            for city in self.cities[agent]:
                self._update_visibility(agent, city.x, city.y)

        self.last_attacker = None
        self.last_target_destroyed = False
        self.previous_states = {agent: self._get_state_snapshot(agent) for agent in self.agents}
        self.units_lost = {agent: 0 for agent in self.agents}
        self.units_eliminated = {agent: 0 for agent in self.agents}
        self.cities_lost = {agent: 0 for agent in self.agents}
        self.cities_captured = {agent: 0 for agent in self.agents}
        self.resources_gained = {agent: 0 for agent in self.agents}
<<<<<<< HEAD
=======
        self.money = {agent: 0 for agent in self.agents}  # Reset money for each agent
        self.pending_trades = {}
        self.territory_control = {agent: set() for agent in self.agents}
>>>>>>> 88065169

        observations = {agent: self.observe(agent) for agent in self.agents}

        rewards = {agent: 0 for agent in self.agents}
        dones = {agent: False for agent in self.agents}
        dones['__all__'] = False
        infos = {agent: {} for agent in self.agents}

        return observations

<<<<<<< HEAD
=======
    def _process_disaster(self, center_x, center_y):
        """Process a disaster at the given center location affecting surrounding radius"""
        for dx in range(-self.disaster_radius, self.disaster_radius + 1):
            for dy in range(-self.disaster_radius, self.disaster_radius + 1):
                x, y = center_x + dx, center_y + dy
                if 0 <= x < self.map_width and 0 <= y < self.map_height:
                    # Calculate distance from center
                    distance = math.sqrt(dx**2 + dy**2)
                    if distance <= self.disaster_radius:
                        self._destroy_tile_contents(x, y)
        
        # Add to disaster locations for rendering
        self.disaster_locations.append({
            'x': center_x,
            'y': center_y,
            'time': self.disaster_fade_time
        })

    def _destroy_tile_contents(self, x, y):
        """Destroy everything on a given tile"""
        # Clear resources
        resource_channels_start = self.num_of_agents + 3 * self.num_of_agents
        for i in range(3):  # Clear all resource types
            self.map[y, x, resource_channels_start + i] = 0

        # Destroy cities and units at this location
        for agent in self.agents:
            # Check and destroy cities
            cities_to_remove = [city for city in self.cities[agent] if city.x == x and city.y == y]
            for city in cities_to_remove:
                self.cities[agent].remove(city)
                city_channel = self.num_of_agents + (3 * self.agents.index(agent))
                self.map[y, x, city_channel] = 0

            # Check and destroy units
            units_to_remove = [unit for unit in self.units[agent] if unit.x == x and unit.y == y]
            for unit in units_to_remove:
                self.units[agent].remove(unit)
                unit_channel = self.num_of_agents + (3 * self.agents.index(agent)) + (1 if unit.type == 'warrior' else 2)
                self.map[y, x, unit_channel] = 0

>>>>>>> 88065169
# Testing 
# if __name__ == "__main__":
#     map_size = (50, 100) 
#     num_agents = 4        
#     env = Civilization(map_size, num_agents)
#     env.reset()
#     running = True
#     while running:
#         env.render()
#         for event in pygame.event.get():
#             if event.type == QUIT:
#                 running = False
#     pygame.quit()

if __name__ == "__main__":
    import sys
    import os
    sys.path.append(os.path.dirname(os.path.dirname(os.path.abspath(__file__))))
    from eco_civ_menu import inputs, Civilization

    # Dynamically determine map size based on screen resolution
    import pygame
    pygame.init()
    screen_info = pygame.display.Info()
    screen_width = screen_info.current_w
    screen_height = screen_info.current_h
    target_tile_size = 20
    map_width = screen_width // target_tile_size
    map_height = screen_height // target_tile_size

    # Collect parameters from the GUI menu
    params = {
        key: float(val["value"]) if "." in val["value"] else int(val["value"])
        for key, val in inputs.items()
    }

    print("Launching game with:", params)

    env = Civilization(
        map_size=(map_height, map_width),
        num_agents=params["# Agents"],
        visibility_range=params["Visibility"],
        max_projects=params["Max Projects"],
        render_mode="human"
    )
    env.k1 = params["Reward k1"]
    env.gamma = params["Penalty gamma"]

    env.reset()
    running = True
    while running and env.agents:
        env.render()
        current_agent = env.agent_selection
        action = env.action_space(current_agent).sample() if not env.terminations[current_agent] else None
        env.step(action)
        for event in pygame.event.get():
            if event.type == pygame.QUIT:
                running = False
<<<<<<< HEAD
    #pygame.quit()   
=======
    pygame.quit()
>>>>>>> 88065169
<|MERGE_RESOLUTION|>--- conflicted
+++ resolved
@@ -77,8 +77,12 @@
         self.NO_OP = 4
         self.BUY_WARRIOR = 5
         self.BUY_SETTLER = 6
-<<<<<<< HEAD
-        self.CHANGE_GOVERNMENT = 7  # New action type for changing government
+        self.HARVEST_RESOURCES = 7
+        self.PROPOSE_TRADE = 8
+        self.ACCEPT_TRADE = 9
+        self.REJECT_TRADE = 10
+        self.INVADE_TERRITORY = 11
+        self.CHANGE_GOVERNMENT = 12  # New action type for changing government
         
         # Government types
         self.DEMOCRACY = 0
@@ -130,13 +134,6 @@
         self.agent_governments = {agent: self.AUTOCRACY for agent in self.agents}  # Default to Autocracy
         self.gov_change_cooldown = {agent: 0 for agent in self.agents}  # Tracks turns since last change
         self.gov_change_frequency = 10  # Can change government every 10 turns
-=======
-        self.HARVEST_RESOURCES = 7
-        self.PROPOSE_TRADE = 8
-        self.ACCEPT_TRADE = 9
-        self.REJECT_TRADE = 10
-        self.INVADE_TERRITORY = 11
->>>>>>> 88065169
         
         # Noise parameters
         self.scale = 50.0   # scaling factor: higher values mean lower frequency (larger features)
@@ -269,15 +266,7 @@
             "can_change_government": spaces.Discrete(2)  # 0: cannot change, 1: can change
         }) for agent in self.agents}
         self.action_spaces = {agent : spaces.Dict({
-<<<<<<< HEAD
-            "action_type": spaces.Discrete(8),  # 0: MOVE_UNIT, 1: ATTACK_UNIT, 2: FOUND_CITY, 3: ASSIGN_PROJECT, 4: NO_OP, 5: BUY_WARRIOR, 6: BUY_SETTLER, 7: CHANGE_GOVERNMENT    
-            "unit_id": spaces.Discrete(self.max_units_per_agent),  # Only if moving a unit
-            "direction": spaces.Discrete(4),  # Direction to move
-            "city_id": spaces.Discrete(self.max_cities),  # Only if founding a city
-            "project_id": spaces.Discrete(self.max_projects),  # Only if assigning a project
-            "target_government": spaces.Discrete(4)  # Only if changing government
-=======
-            "action_type": spaces.Discrete(12),  # Added INVADE_TERRITORY
+            "action_type": spaces.Discrete(13),  # Added INVADE_TERRITORY
             "unit_id": spaces.Discrete(self.max_units_per_agent),  # For MOVE_UNIT, ATTACK_UNIT, FOUND_CITY
             "direction": spaces.Discrete(4),    # For MOVE_UNIT, ATTACK_UNIT
             "city_id": spaces.Discrete(self.max_cities),           # For ASSIGN_PROJECT
@@ -290,7 +279,7 @@
             "request_unit_id": spaces.Discrete(max_units_per_agent + 1),  # +1 for "no unit"
             "invade_x": spaces.Discrete(map_size[1]),  # X coordinate to invade
             "invade_y": spaces.Discrete(map_size[0])   # Y coordinate to invade
->>>>>>> 88065169
+            "target_government": spaces.Discrete(4)  # Only if changing government
         }) for agent in self.agents}
         
         self.disaster_frequency = disaster_frequency  # Probability of disaster per step
@@ -497,7 +486,23 @@
             target_government = action['target_government']
             self._handle_change_government(agent, target_government)
         
-<<<<<<< HEAD
+        elif action_type == self.HARVEST_RESOURCES:
+            self._handle_harvest_resources(agent, action)
+
+        elif action_type == self.PROPOSE_TRADE:
+            self._handle_propose_trade(agent, action)
+        
+        elif action_type == self.ACCEPT_TRADE:
+            self._handle_accept_trade(agent)
+        
+        elif action_type == self.REJECT_TRADE:
+            self._handle_reject_trade(agent)
+
+        elif action_type == self.INVADE_TERRITORY:
+            self._handle_invade_territory(agent, action)
+
+        elif action_type == self.NO_OP:
+            pass  # Do nothing
         else:
             pass
         
@@ -509,25 +514,6 @@
         # Keep only the last N turns in history
         if len(self.gdp_history[agent]) > self.gdp_history_max_length:
             self.gdp_history[agent] = self.gdp_history[agent][-self.gdp_history_max_length:]
-=======
-        elif action_type == self.HARVEST_RESOURCES:
-            self._handle_harvest_resources(agent, action)
-
-        elif action_type == self.PROPOSE_TRADE:
-            self._handle_propose_trade(agent, action)
-        
-        elif action_type == self.ACCEPT_TRADE:
-            self._handle_accept_trade(agent)
-        
-        elif action_type == self.REJECT_TRADE:
-            self._handle_reject_trade(agent)
-
-        elif action_type == self.INVADE_TERRITORY:
-            self._handle_invade_territory(agent, action)
-
-        elif action_type == self.NO_OP:
-            pass  # Do nothing
->>>>>>> 88065169
 
         # Update money (GDP is money per turn)
         self.money[agent] += current_gdp
@@ -1101,7 +1087,12 @@
             """
             # Check all unit channels for all agents
             for agent_idx in range(self.env.num_of_agents):
-                return True 
+                unit_base_idx = self.env.num_of_agents + (3 * agent_idx)
+				# Channels for 'city', 'warrior', 'settler'
+				unit_channels = [unit_base_idx + i for i in range(3)]
+				if np.any(self.env.map[y, x, unit_channels] > 0]:
+					return False
+				return True
         
         def _check_enemy_units_and_cities(self, x, y, direction, agent, env): 
             """
@@ -1762,8 +1753,8 @@
         TODO: Add a check for units of other players, to utilize this for attacking etc. as well. 
         """
         adjacent_coords = []
-        for dx in range(-1, 1 + 1):
-            for dy in range(-1, 1 + 1):
+        for dx in [-1, 0, 1]:
+            for dy in [-1, 0, 1]:
                 if dx == 0 and dy == 0:
                     continue  # This is just the root tile
                 adj_x, adj_y = x + dx, y + dy
@@ -2391,12 +2382,9 @@
         self.cities_lost = {agent: 0 for agent in self.agents}
         self.cities_captured = {agent: 0 for agent in self.agents}
         self.resources_gained = {agent: 0 for agent in self.agents}
-<<<<<<< HEAD
-=======
         self.money = {agent: 0 for agent in self.agents}  # Reset money for each agent
         self.pending_trades = {}
         self.territory_control = {agent: set() for agent in self.agents}
->>>>>>> 88065169
 
         observations = {agent: self.observe(agent) for agent in self.agents}
 
@@ -2407,8 +2395,6 @@
 
         return observations
 
-<<<<<<< HEAD
-=======
     def _process_disaster(self, center_x, center_y):
         """Process a disaster at the given center location affecting surrounding radius"""
         for dx in range(-self.disaster_radius, self.disaster_radius + 1):
@@ -2450,7 +2436,6 @@
                 unit_channel = self.num_of_agents + (3 * self.agents.index(agent)) + (1 if unit.type == 'warrior' else 2)
                 self.map[y, x, unit_channel] = 0
 
->>>>>>> 88065169
 # Testing 
 # if __name__ == "__main__":
 #     map_size = (50, 100) 
@@ -2509,8 +2494,4 @@
         for event in pygame.event.get():
             if event.type == pygame.QUIT:
                 running = False
-<<<<<<< HEAD
-    #pygame.quit()   
-=======
     pygame.quit()
->>>>>>> 88065169
